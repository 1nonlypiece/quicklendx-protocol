<<<<<<< HEAD
use soroban_sdk::{contracttype, symbol_short, vec, Address, BytesN, Env, String, Vec};
=======
use soroban_sdk::{contracttype, symbol_short, vec, Address, BytesN, Env, Map, String, Vec};
>>>>>>> 9929e0fc

/// Invoice status enumeration
#[contracttype]
#[derive(Clone, Debug, Eq, PartialEq)]
pub enum InvoiceStatus {
    Pending,   // Invoice uploaded, awaiting verification
    Verified,  // Invoice verified and available for bidding
    Funded,    // Invoice has been funded by an investor
    Paid,      // Invoice has been paid and settled
    Defaulted, // Invoice payment is overdue/defaulted
<<<<<<< HEAD
}

/// Invoice rating structure
#[contracttype]
#[derive(Clone, Debug)]
pub struct InvoiceRating {
    pub rating: u32,       // 1-5 stars
    pub feedback: String,  // Feedback text
    pub rated_by: Address, // Investor who provided the rating
    pub rated_at: u64,     // Timestamp of rating
=======
>>>>>>> 9929e0fc
}

/// Core invoice data structure
#[contracttype]
#[derive(Clone, Debug, Eq, PartialEq)]
pub struct Invoice {
<<<<<<< HEAD
    pub id: BytesN<32>,              // Unique invoice identifier
    pub business: Address,           // Business that uploaded the invoice
    pub amount: i128,                // Total invoice amount
    pub currency: Address,           // Currency token address (XLM = Address::random())
    pub due_date: u64,               // Due date timestamp
    pub status: InvoiceStatus,       // Current status of the invoice
    pub created_at: u64,             // Creation timestamp
    pub description: String,         // Invoice description/metadata
    pub funded_amount: i128,         // Amount funded by investors
    pub funded_at: Option<u64>,      // When the invoice was funded
    pub investor: Option<Address>,   // Address of the investor who funded
    pub settled_at: Option<u64>,     // When the invoice was settled
    pub average_rating: Option<u32>, // Average rating (1-5)
    pub total_ratings: u32,          // Total number of ratings
    pub ratings: Vec<InvoiceRating>, // List of all ratings
=======
    pub id: BytesN<32>,            // Unique invoice identifier
    pub business: Address,         // Business that uploaded the invoice
    pub amount: i128,              // Total invoice amount
    pub currency: Address,         // Currency token address (XLM = Address::random())
    pub due_date: u64,             // Due date timestamp
    pub status: InvoiceStatus,     // Current status of the invoice
    pub created_at: u64,           // Creation timestamp
    pub description: String,       // Invoice description/metadata
    pub funded_amount: i128,       // Amount funded by investors
    pub funded_at: Option<u64>,    // When the invoice was funded
    pub investor: Option<Address>, // Address of the investor who funded
    pub settled_at: Option<u64>,   // When the invoice was settled
>>>>>>> 9929e0fc
}

// Use the main error enum from errors.rs
use crate::errors::QuickLendXError;

impl Invoice {
    /// Create a new invoice
    pub fn new(
        env: &Env,
        business: Address,
        amount: i128,
        currency: Address,
        due_date: u64,
        description: String,
    ) -> Self {
        let id = Self::generate_unique_invoice_id(env);
        let created_at = env.ledger().timestamp();

        Self {
            id,
            business,
            amount,
            currency,
            due_date,
            status: InvoiceStatus::Pending,
            created_at,
            description,
            funded_amount: 0,
            funded_at: None,
            investor: None,
            settled_at: None,
            average_rating: None,
            total_ratings: 0,
            ratings: vec![env],
        }
    }

    /// Check if invoice is available for funding
    pub fn is_available_for_funding(&self) -> bool {
        self.status == InvoiceStatus::Verified && self.funded_amount == 0
    }

    /// Check if invoice is overdue
    pub fn is_overdue(&self, current_timestamp: u64) -> bool {
        current_timestamp > self.due_date
    }

    /// Mark invoice as funded
    pub fn mark_as_funded(&mut self, investor: Address, funded_amount: i128, timestamp: u64) {
        self.status = InvoiceStatus::Funded;
        self.funded_amount = funded_amount;
        self.funded_at = Some(timestamp);
        self.investor = Some(investor);
    }

    /// Mark invoice as paid
    pub fn mark_as_paid(&mut self, timestamp: u64) {
        self.status = InvoiceStatus::Paid;
        self.settled_at = Some(timestamp);
    }

    /// Mark invoice as defaulted
    pub fn mark_as_defaulted(&mut self) {
        self.status = InvoiceStatus::Defaulted;
    }

    /// Verify the invoice
    pub fn verify(&mut self) {
        self.status = InvoiceStatus::Verified;
    }

    /// Add a rating to the invoice
    pub fn add_rating(
        &mut self,
        rating: u32,
        feedback: String,
        rater: Address,
        timestamp: u64,
    ) -> Result<(), QuickLendXError> {
        // Validate invoice is funded
        if self.status != InvoiceStatus::Funded && self.status != InvoiceStatus::Paid {
            return Err(QuickLendXError::NotFunded);
        }

        // Verify rater is the investor
        if self.investor.as_ref() != Some(&rater) {
            return Err(QuickLendXError::NotRater);
        }

        // Validate rating value
        if rating < 1 || rating > 5 {
            return Err(QuickLendXError::InvalidRating);
        }

        // Check if rater has already rated
        for existing_rating in self.ratings.iter() {
            if existing_rating.rated_by == rater {
                return Err(QuickLendXError::AlreadyRated);
            }
        }

        // Create new rating
        let invoice_rating = InvoiceRating {
            rating,
            feedback,
            rated_by: rater,
            rated_at: timestamp,
        };

        // Add rating
        self.ratings.push_back(invoice_rating);
        self.total_ratings += 1;

        // Calculate new average rating
        let sum: u64 = self.ratings.iter().map(|r| r.rating as u64).sum();
        self.average_rating = Some((sum / self.total_ratings as u64) as u32);

        Ok(())
    }

    /// Get ratings above a threshold
    pub fn get_ratings_above(&self, env: &Env, threshold: u32) -> Vec<InvoiceRating> {
        let mut filtered = vec![env];
        for rating in self.ratings.iter() {
            if rating.rating >= threshold {
                filtered.push_back(rating);
            }
        }
        filtered
    }

    /// Get all ratings for the invoice
    pub fn get_all_ratings(&self) -> &Vec<InvoiceRating> {
        &self.ratings
    }

    /// Check if invoice has any ratings
    pub fn has_ratings(&self) -> bool {
        self.total_ratings > 0
    }

    /// Get the highest rating received
    pub fn get_highest_rating(&self) -> Option<u32> {
        if self.ratings.is_empty() {
            return None;
        }
        Some(self.ratings.iter().map(|r| r.rating).max().unwrap())
    }

    /// Get the lowest rating received
    pub fn get_lowest_rating(&self) -> Option<u32> {
        if self.ratings.is_empty() {
            return None;
        }
        Some(self.ratings.iter().map(|r| r.rating).min().unwrap())
    }

    /// Generate a unique invoice ID
    fn generate_unique_invoice_id(env: &Env) -> BytesN<32> {
        let timestamp = env.ledger().timestamp();
        let counter_key = symbol_short!("inv_cnt");
        let counter: u64 = env.storage().instance().get(&counter_key).unwrap_or(0u64);
        env.storage().instance().set(&counter_key, &(counter + 1));
        
        let mut id_bytes = [0u8; 32];
        // Add invoice prefix to distinguish from other entity types
        id_bytes[0] = 0x1A; // 'I' for Invoice (hex)
        id_bytes[1] = 0x4E; // 'N' for iNvoice (hex)
        // Embed timestamp in next 8 bytes
        id_bytes[2..10].copy_from_slice(&timestamp.to_be_bytes());
        // Embed counter in next 8 bytes
        id_bytes[10..18].copy_from_slice(&counter.to_be_bytes());
        // Fill remaining bytes with a pattern to ensure uniqueness
        for i in 18..32 {
            id_bytes[i] = ((timestamp + counter + 0x1A4E) % 256) as u8;
        }
        BytesN::from_array(env, &id_bytes)
    }
}

/// Storage keys for invoice data
pub struct InvoiceStorage;

impl InvoiceStorage {
    /// Store an invoice
    pub fn store_invoice(env: &Env, invoice: &Invoice) {
        env.storage().instance().set(&invoice.id, invoice);

        // Add to business invoices list
        Self::add_to_business_invoices(env, &invoice.business, &invoice.id);

        // Add to status invoices list
        Self::add_to_status_invoices(env, &invoice.status, &invoice.id);
    }

    /// Get an invoice by ID
    pub fn get_invoice(env: &Env, invoice_id: &BytesN<32>) -> Option<Invoice> {
        env.storage().instance().get(invoice_id)
    }

    /// Update an invoice
    pub fn update_invoice(env: &Env, invoice: &Invoice) {
        env.storage().instance().set(&invoice.id, invoice);
    }

    /// Get all invoices for a business
    pub fn get_business_invoices(env: &Env, business: &Address) -> Vec<BytesN<32>> {
        let key = (symbol_short!("business"), business.clone());
        env.storage().instance().get(&key).unwrap_or_else(|| Vec::new(env))
    }

    /// Get all invoices by status
    pub fn get_invoices_by_status(env: &Env, status: &InvoiceStatus) -> Vec<BytesN<32>> {
        let key = match status {
            InvoiceStatus::Pending => symbol_short!("pending"),
            InvoiceStatus::Verified => symbol_short!("verified"),
            InvoiceStatus::Funded => symbol_short!("funded"),
            InvoiceStatus::Paid => symbol_short!("paid"),
            InvoiceStatus::Defaulted => symbol_short!("default"),
        };
        env.storage().instance().get(&key).unwrap_or_else(|| Vec::new(env))
    }

    /// Add invoice to business invoices list
    fn add_to_business_invoices(env: &Env, business: &Address, invoice_id: &BytesN<32>) {
        let key = (symbol_short!("business"), business.clone());
        let mut invoices = Self::get_business_invoices(env, business);
        invoices.push_back(invoice_id.clone());
        env.storage().instance().set(&key, &invoices);
    }

    /// Add invoice to status invoices list
    pub fn add_to_status_invoices(env: &Env, status: &InvoiceStatus, invoice_id: &BytesN<32>) {
        let key = match status {
            InvoiceStatus::Pending => symbol_short!("pending"),
            InvoiceStatus::Verified => symbol_short!("verified"),
            InvoiceStatus::Funded => symbol_short!("funded"),
            InvoiceStatus::Paid => symbol_short!("paid"),
            InvoiceStatus::Defaulted => symbol_short!("default"),
        };
        let mut invoices = env.storage().instance().get(&key).unwrap_or_else(|| Vec::new(env));
        invoices.push_back(invoice_id.clone());
        env.storage().instance().set(&key, &invoices);
    }

    /// Remove invoice from status invoices list
    pub fn remove_from_status_invoices(env: &Env, status: &InvoiceStatus, invoice_id: &BytesN<32>) {
        let key = match status {
            InvoiceStatus::Pending => symbol_short!("pending"),
            InvoiceStatus::Verified => symbol_short!("verified"),
            InvoiceStatus::Funded => symbol_short!("funded"),
            InvoiceStatus::Paid => symbol_short!("paid"),
            InvoiceStatus::Defaulted => symbol_short!("default"),
        };
<<<<<<< HEAD
        let invoices = Self::get_invoices_by_status(env, status);
=======
        let mut invoices = Self::get_invoices_by_status(env, status);
>>>>>>> 9929e0fc

        // Find and remove the invoice ID
        let mut new_invoices = Vec::new(env);
        for id in invoices.iter() {
            if id != *invoice_id {
                new_invoices.push_back(id);
            }
        }

        env.storage().instance().set(&key, &new_invoices);
    }

    /// Get invoices with ratings above a threshold
    pub fn get_invoices_with_rating_above(env: &Env, threshold: u32) -> Vec<BytesN<32>> {
        let mut high_rated_invoices = vec![env];
        // Get all invoices and filter by rating
        let all_statuses = [InvoiceStatus::Funded, InvoiceStatus::Paid];
        for status in all_statuses.iter() {
            let invoices = Self::get_invoices_by_status(env, status);
            for invoice_id in invoices.iter() {
                if let Some(invoice) = Self::get_invoice(env, &invoice_id) {
                    if let Some(avg_rating) = invoice.average_rating {
                        if avg_rating >= threshold {
                            high_rated_invoices.push_back(invoice_id);
                        }
                    }
                }
            }
        }
        high_rated_invoices
    }

    /// Get invoices for a business with ratings above a threshold
    pub fn get_business_invoices_with_rating_above(
        env: &Env,
        business: &Address,
        threshold: u32,
    ) -> Vec<BytesN<32>> {
        let mut high_rated_invoices = vec![env];
        let business_invoices = Self::get_business_invoices(env, business);
        for invoice_id in business_invoices.iter() {
            if let Some(invoice) = Self::get_invoice(env, &invoice_id) {
                if let Some(avg_rating) = invoice.average_rating {
                    if avg_rating >= threshold {
                        high_rated_invoices.push_back(invoice_id);
                    }
                }
            }
        }
        high_rated_invoices
    }

    /// Get count of invoices with ratings
    pub fn get_invoices_with_ratings_count(env: &Env) -> u32 {
        let mut count = 0;
        let all_statuses = [InvoiceStatus::Funded, InvoiceStatus::Paid];
        for status in all_statuses.iter() {
            let invoices = Self::get_invoices_by_status(env, status);
            for invoice_id in invoices.iter() {
                if let Some(invoice) = Self::get_invoice(env, &invoice_id) {
                    if invoice.has_ratings() {
                        count += 1;
                    }
                }
            }
        }
        count
    }
}<|MERGE_RESOLUTION|>--- conflicted
+++ resolved
@@ -1,8 +1,4 @@
-<<<<<<< HEAD
-use soroban_sdk::{contracttype, symbol_short, vec, Address, BytesN, Env, String, Vec};
-=======
 use soroban_sdk::{contracttype, symbol_short, vec, Address, BytesN, Env, Map, String, Vec};
->>>>>>> 9929e0fc
 
 /// Invoice status enumeration
 #[contracttype]
@@ -13,7 +9,6 @@
     Funded,    // Invoice has been funded by an investor
     Paid,      // Invoice has been paid and settled
     Defaulted, // Invoice payment is overdue/defaulted
-<<<<<<< HEAD
 }
 
 /// Invoice rating structure
@@ -24,15 +19,12 @@
     pub feedback: String,  // Feedback text
     pub rated_by: Address, // Investor who provided the rating
     pub rated_at: u64,     // Timestamp of rating
-=======
->>>>>>> 9929e0fc
 }
 
 /// Core invoice data structure
 #[contracttype]
 #[derive(Clone, Debug, Eq, PartialEq)]
 pub struct Invoice {
-<<<<<<< HEAD
     pub id: BytesN<32>,              // Unique invoice identifier
     pub business: Address,           // Business that uploaded the invoice
     pub amount: i128,                // Total invoice amount
@@ -48,20 +40,6 @@
     pub average_rating: Option<u32>, // Average rating (1-5)
     pub total_ratings: u32,          // Total number of ratings
     pub ratings: Vec<InvoiceRating>, // List of all ratings
-=======
-    pub id: BytesN<32>,            // Unique invoice identifier
-    pub business: Address,         // Business that uploaded the invoice
-    pub amount: i128,              // Total invoice amount
-    pub currency: Address,         // Currency token address (XLM = Address::random())
-    pub due_date: u64,             // Due date timestamp
-    pub status: InvoiceStatus,     // Current status of the invoice
-    pub created_at: u64,           // Creation timestamp
-    pub description: String,       // Invoice description/metadata
-    pub funded_amount: i128,       // Amount funded by investors
-    pub funded_at: Option<u64>,    // When the invoice was funded
-    pub investor: Option<Address>, // Address of the investor who funded
-    pub settled_at: Option<u64>,   // When the invoice was settled
->>>>>>> 9929e0fc
 }
 
 // Use the main error enum from errors.rs
@@ -316,11 +294,7 @@
             InvoiceStatus::Paid => symbol_short!("paid"),
             InvoiceStatus::Defaulted => symbol_short!("default"),
         };
-<<<<<<< HEAD
         let invoices = Self::get_invoices_by_status(env, status);
-=======
-        let mut invoices = Self::get_invoices_by_status(env, status);
->>>>>>> 9929e0fc
 
         // Find and remove the invoice ID
         let mut new_invoices = Vec::new(env);
