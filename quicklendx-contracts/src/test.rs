--- conflicted
+++ resolved
@@ -1449,292 +1449,6 @@
     assert!(!backups.contains(&backup_id));
 }
 
-<<<<<<< HEAD
-// Notification System Tests
-
-#[test]
-fn test_notification_preferences_default() {
-    let env = Env::default();
-    let contract_id = env.register_contract(None, QuickLendXContract);
-    let client = QuickLendXContractClient::new(&env, &contract_id);
-
-    let user = Address::generate(&env);
-
-    // Get default preferences
-    let preferences = client.get_notification_preferences(&user);
-
-    // Verify default preferences are set correctly
-    assert_eq!(preferences.user, user);
-    assert!(preferences.invoice_created);
-    assert!(preferences.invoice_verified);
-    assert!(preferences.bid_received);
-    assert!(preferences.payment_received);
-}
-
-#[test]
-fn test_update_notification_preferences() {
-    let env = Env::default();
-    let contract_id = env.register_contract(None, QuickLendXContract);
-    let client = QuickLendXContractClient::new(&env, &contract_id);
-
-    let user = Address::generate(&env);
-    env.mock_all_auths();
-
-    // Get default preferences
-    let mut preferences = client.get_notification_preferences(&user);
-
-    // Update preferences
-    preferences.invoice_created = false;
-    preferences.bid_received = false;
-
-    // Update preferences in contract
-    client.update_notification_preferences(&user, &preferences);
-
-    // Verify preferences were updated
-    let updated_preferences = client.get_notification_preferences(&user);
-    assert_eq!(updated_preferences.invoice_created, false);
-    assert_eq!(updated_preferences.bid_received, false);
-    assert_eq!(updated_preferences.payment_received, true); // Should remain true
-}
-
-#[test]
-fn test_notification_creation_on_invoice_upload() {
-    let env = Env::default();
-    let contract_id = env.register_contract(None, QuickLendXContract);
-    let client = QuickLendXContractClient::new(&env, &contract_id);
-
-    let business = Address::generate(&env);
-    let admin = Address::generate(&env);
-    let currency = Address::generate(&env);
-    let due_date = env.ledger().timestamp() + 86400;
-
-    // Set up admin and verify business
-    client.set_admin(&admin);
-    env.mock_all_auths();
-    client.submit_kyc_application(&business, &String::from_str(&env, "KYC data"));
-    client.verify_business(&admin, &business);
-
-    // Upload invoice (should trigger notification)
-    let invoice_id = client.upload_invoice(
-        &business,
-        &1000,
-        &currency,
-        &due_date,
-        &String::from_str(&env, "Test invoice"),
-    );
-
-    // Check that business has notifications
-    let notifications = client.get_user_notifications(&business);
-    assert!(notifications.len() > 0);
-}
-
-#[test]
-fn test_notification_creation_on_bid_placement() {
-    let env = Env::default();
-    let contract_id = env.register_contract(None, QuickLendXContract);
-    let client = QuickLendXContractClient::new(&env, &contract_id);
-
-    let business = Address::generate(&env);
-    let investor = Address::generate(&env);
-    let admin = Address::generate(&env);
-    let currency = Address::generate(&env);
-    let due_date = env.ledger().timestamp() + 86400;
-
-    // Set up admin and verify business
-    client.set_admin(&admin);
-    env.mock_all_auths();
-    client.submit_kyc_application(&business, &String::from_str(&env, "KYC data"));
-    client.verify_business(&admin, &business);
-
-    // Upload and verify invoice
-    let invoice_id = client.upload_invoice(
-        &business,
-        &1000,
-        &currency,
-        &due_date,
-        &String::from_str(&env, "Test invoice"),
-    );
-    client.verify_invoice(&invoice_id);
-
-    // Place bid (should trigger notification to business)
-    let bid_id = client.place_bid(&investor, &invoice_id, &1000, &1100);
-
-    // Check that business received bid notification
-    let business_notifications = client.get_user_notifications(&business);
-    assert!(business_notifications.len() > 0);
-
-    // Verify notification content
-    let notification_id = business_notifications
-        .get(business_notifications.len() - 1)
-        .unwrap();
-    let notification = client.get_notification(&notification_id);
-    assert!(notification.is_some());
-}
-
-#[test]
-fn test_notification_creation_on_invoice_status_change() {
-    let env = Env::default();
-    let contract_id = env.register_contract(None, QuickLendXContract);
-    let client = QuickLendXContractClient::new(&env, &contract_id);
-
-    let business = Address::generate(&env);
-    let admin = Address::generate(&env);
-    let currency = Address::generate(&env);
-    let due_date = env.ledger().timestamp() + 86400;
-
-    // Set up admin and verify business
-    client.set_admin(&admin);
-    env.mock_all_auths();
-    client.submit_kyc_application(&business, &String::from_str(&env, "KYC data"));
-    client.verify_business(&admin, &business);
-
-    // Upload invoice
-    let invoice_id = client.upload_invoice(
-        &business,
-        &1000,
-        &currency,
-        &due_date,
-        &String::from_str(&env, "Test invoice"),
-    );
-
-    // Get initial notification count
-    let initial_notifications = client.get_user_notifications(&business);
-    let initial_count = initial_notifications.len();
-
-    // Update invoice status (should trigger notification)
-    client.update_invoice_status(&invoice_id, &InvoiceStatus::Verified);
-
-    // Check that business received verification notification
-    let updated_notifications = client.get_user_notifications(&business);
-    assert!(updated_notifications.len() > initial_count);
-}
-
-#[test]
-fn test_notification_delivery_status_update() {
-    let env = Env::default();
-    let contract_id = env.register_contract(None, QuickLendXContract);
-    let client = QuickLendXContractClient::new(&env, &contract_id);
-
-    let business = Address::generate(&env);
-    let admin = Address::generate(&env);
-    let currency = Address::generate(&env);
-    let due_date = env.ledger().timestamp() + 86400;
-
-    // Set up admin and verify business
-    client.set_admin(&admin);
-    env.mock_all_auths();
-    client.submit_kyc_application(&business, &String::from_str(&env, "KYC data"));
-    client.verify_business(&admin, &business);
-
-    // Upload invoice to trigger notification
-    let invoice_id = client.upload_invoice(
-        &business,
-        &1000,
-        &currency,
-        &due_date,
-        &String::from_str(&env, "Test invoice"),
-    );
-
-    // Get the notification
-    let notifications = client.get_user_notifications(&business);
-    assert!(notifications.len() > 0);
-    let notification_id = notifications.get(0).unwrap();
-
-    // Update notification status
-    client.update_notification_status(&notification_id, &NotificationDeliveryStatus::Sent);
-
-    // Verify status was updated
-    let notification = client.get_notification(&notification_id);
-    assert!(notification.is_some());
-    let notification = notification.unwrap();
-    assert_eq!(
-        notification.delivery_status,
-        NotificationDeliveryStatus::Sent
-    );
-}
-
-#[test]
-fn test_user_notification_stats() {
-    let env = Env::default();
-    let contract_id = env.register_contract(None, QuickLendXContract);
-    let client = QuickLendXContractClient::new(&env, &contract_id);
-
-    let business = Address::generate(&env);
-    let admin = Address::generate(&env);
-    let currency = Address::generate(&env);
-    let due_date = env.ledger().timestamp() + 86400;
-
-    // Set up admin and verify business
-    client.set_admin(&admin);
-    env.mock_all_auths();
-    client.submit_kyc_application(&business, &String::from_str(&env, "KYC data"));
-    client.verify_business(&admin, &business);
-
-    // Upload invoice to trigger notification
-    let invoice_id = client.upload_invoice(
-        &business,
-        &1000,
-        &currency,
-        &due_date,
-        &String::from_str(&env, "Test invoice"),
-    );
-
-    // Get notification stats
-    let stats = client.get_user_notification_stats(&business);
-
-    // Verify stats - check that notifications were created
-    assert!(stats.total_sent >= 0);
-    assert!(stats.total_delivered >= 0);
-    assert!(stats.total_read >= 0);
-    assert!(stats.total_failed >= 0);
-}
-
-#[test]
-fn test_overdue_invoice_notifications() {
-    let env = Env::default();
-    let contract_id = env.register_contract(None, QuickLendXContract);
-    let client = QuickLendXContractClient::new(&env, &contract_id);
-
-    let business = Address::generate(&env);
-    let investor = Address::generate(&env);
-    let admin = Address::generate(&env);
-    let currency = Address::generate(&env);
-
-    // Set up admin and verify business
-    client.set_admin(&admin);
-    env.mock_all_auths();
-    client.submit_kyc_application(&business, &String::from_str(&env, "KYC data"));
-    client.verify_business(&admin, &business);
-
-    // Create invoice with future due date first
-    let future_due_date = env.ledger().timestamp() + 86400;
-    let invoice_id = client.store_invoice(
-        &business,
-        &1000,
-        &currency,
-        &future_due_date,
-        &String::from_str(&env, "Test invoice"),
-    );
-
-    // Verify and fund the invoice
-    client.verify_invoice(&invoice_id);
-    let bid_id = client.place_bid(&investor, &invoice_id, &1000, &1100);
-    client.accept_bid(&invoice_id, &bid_id);
-
-    // Check for overdue invoices (this will check current time vs due dates)
-    let overdue_count = client.check_overdue_invoices();
-
-    // Verify notifications were sent to both parties
-    let business_notifications = client.get_user_notifications(&business);
-    let investor_notifications = client.get_user_notifications(&investor);
-
-    // Both business and investor should have notifications from previous actions
-    assert!(business_notifications.len() > 0);
-    assert!(investor_notifications.len() > 0);
-
-    // The overdue check function should complete successfully
-    assert!(overdue_count >= 0);
-=======
 #[test]
 fn test_audit_trail_creation() {
     let env = Env::default();
@@ -1844,5 +1558,290 @@
     let stats = client.get_audit_stats();
     assert!(stats.total_entries > 0);
     assert!(stats.unique_actors > 0);
->>>>>>> d299236f
+}
+
+// Notification System Tests
+
+#[test]
+fn test_notification_preferences_default() {
+    let env = Env::default();
+    let contract_id = env.register_contract(None, QuickLendXContract);
+    let client = QuickLendXContractClient::new(&env, &contract_id);
+
+    let user = Address::generate(&env);
+
+    // Get default preferences
+    let preferences = client.get_notification_preferences(&user);
+
+    // Verify default preferences are set correctly
+    assert_eq!(preferences.user, user);
+    assert!(preferences.invoice_created);
+    assert!(preferences.invoice_verified);
+    assert!(preferences.bid_received);
+    assert!(preferences.payment_received);
+}
+
+#[test]
+fn test_update_notification_preferences() {
+    let env = Env::default();
+    let contract_id = env.register_contract(None, QuickLendXContract);
+    let client = QuickLendXContractClient::new(&env, &contract_id);
+
+    let user = Address::generate(&env);
+    env.mock_all_auths();
+
+    // Get default preferences
+    let mut preferences = client.get_notification_preferences(&user);
+
+    // Update preferences
+    preferences.invoice_created = false;
+    preferences.bid_received = false;
+
+    // Update preferences in contract
+    client.update_notification_preferences(&user, &preferences);
+
+    // Verify preferences were updated
+    let updated_preferences = client.get_notification_preferences(&user);
+    assert_eq!(updated_preferences.invoice_created, false);
+    assert_eq!(updated_preferences.bid_received, false);
+    assert_eq!(updated_preferences.payment_received, true); // Should remain true
+}
+
+#[test]
+fn test_notification_creation_on_invoice_upload() {
+    let env = Env::default();
+    let contract_id = env.register_contract(None, QuickLendXContract);
+    let client = QuickLendXContractClient::new(&env, &contract_id);
+
+    let business = Address::generate(&env);
+    let admin = Address::generate(&env);
+    let currency = Address::generate(&env);
+    let due_date = env.ledger().timestamp() + 86400;
+
+    // Set up admin and verify business
+    client.set_admin(&admin);
+    env.mock_all_auths();
+    client.submit_kyc_application(&business, &String::from_str(&env, "KYC data"));
+    client.verify_business(&admin, &business);
+
+    // Upload invoice (should trigger notification)
+    let invoice_id = client.upload_invoice(
+        &business,
+        &1000,
+        &currency,
+        &due_date,
+        &String::from_str(&env, "Test invoice"),
+    );
+
+    // Check that business has notifications
+    let notifications = client.get_user_notifications(&business);
+    assert!(notifications.len() > 0);
+}
+
+#[test]
+fn test_notification_creation_on_bid_placement() {
+    let env = Env::default();
+    let contract_id = env.register_contract(None, QuickLendXContract);
+    let client = QuickLendXContractClient::new(&env, &contract_id);
+
+    let business = Address::generate(&env);
+    let investor = Address::generate(&env);
+    let admin = Address::generate(&env);
+    let currency = Address::generate(&env);
+    let due_date = env.ledger().timestamp() + 86400;
+
+    // Set up admin and verify business
+    client.set_admin(&admin);
+    env.mock_all_auths();
+    client.submit_kyc_application(&business, &String::from_str(&env, "KYC data"));
+    client.verify_business(&admin, &business);
+
+    // Upload and verify invoice
+    let invoice_id = client.upload_invoice(
+        &business,
+        &1000,
+        &currency,
+        &due_date,
+        &String::from_str(&env, "Test invoice"),
+    );
+    client.verify_invoice(&invoice_id);
+
+    // Place bid (should trigger notification to business)
+    let bid_id = client.place_bid(&investor, &invoice_id, &1000, &1100);
+
+    // Check that business received bid notification
+    let business_notifications = client.get_user_notifications(&business);
+    assert!(business_notifications.len() > 0);
+
+    // Verify notification content
+    let notification_id = business_notifications
+        .get(business_notifications.len() - 1)
+        .unwrap();
+    let notification = client.get_notification(&notification_id);
+    assert!(notification.is_some());
+}
+
+#[test]
+fn test_notification_creation_on_invoice_status_change() {
+    let env = Env::default();
+    let contract_id = env.register_contract(None, QuickLendXContract);
+    let client = QuickLendXContractClient::new(&env, &contract_id);
+
+    let business = Address::generate(&env);
+    let admin = Address::generate(&env);
+    let currency = Address::generate(&env);
+    let due_date = env.ledger().timestamp() + 86400;
+
+    // Set up admin and verify business
+    client.set_admin(&admin);
+    env.mock_all_auths();
+    client.submit_kyc_application(&business, &String::from_str(&env, "KYC data"));
+    client.verify_business(&admin, &business);
+
+    // Upload invoice
+    let invoice_id = client.upload_invoice(
+        &business,
+        &1000,
+        &currency,
+        &due_date,
+        &String::from_str(&env, "Test invoice"),
+    );
+
+    // Get initial notification count
+    let initial_notifications = client.get_user_notifications(&business);
+    let initial_count = initial_notifications.len();
+
+    // Update invoice status (should trigger notification)
+    client.update_invoice_status(&invoice_id, &InvoiceStatus::Verified);
+
+    // Check that business received verification notification
+    let updated_notifications = client.get_user_notifications(&business);
+    assert!(updated_notifications.len() > initial_count);
+}
+
+#[test]
+fn test_notification_delivery_status_update() {
+    let env = Env::default();
+    let contract_id = env.register_contract(None, QuickLendXContract);
+    let client = QuickLendXContractClient::new(&env, &contract_id);
+
+    let business = Address::generate(&env);
+    let admin = Address::generate(&env);
+    let currency = Address::generate(&env);
+    let due_date = env.ledger().timestamp() + 86400;
+
+    // Set up admin and verify business
+    client.set_admin(&admin);
+    env.mock_all_auths();
+    client.submit_kyc_application(&business, &String::from_str(&env, "KYC data"));
+    client.verify_business(&admin, &business);
+
+    // Upload invoice to trigger notification
+    let invoice_id = client.upload_invoice(
+        &business,
+        &1000,
+        &currency,
+        &due_date,
+        &String::from_str(&env, "Test invoice"),
+    );
+
+    // Get the notification
+    let notifications = client.get_user_notifications(&business);
+    assert!(notifications.len() > 0);
+    let notification_id = notifications.get(0).unwrap();
+
+    // Update notification status
+    client.update_notification_status(&notification_id, &NotificationDeliveryStatus::Sent);
+
+    // Verify status was updated
+    let notification = client.get_notification(&notification_id);
+    assert!(notification.is_some());
+    let notification = notification.unwrap();
+    assert_eq!(
+        notification.delivery_status,
+        NotificationDeliveryStatus::Sent
+    );
+}
+
+#[test]
+fn test_user_notification_stats() {
+    let env = Env::default();
+    let contract_id = env.register_contract(None, QuickLendXContract);
+    let client = QuickLendXContractClient::new(&env, &contract_id);
+
+    let business = Address::generate(&env);
+    let admin = Address::generate(&env);
+    let currency = Address::generate(&env);
+    let due_date = env.ledger().timestamp() + 86400;
+
+    // Set up admin and verify business
+    client.set_admin(&admin);
+    env.mock_all_auths();
+    client.submit_kyc_application(&business, &String::from_str(&env, "KYC data"));
+    client.verify_business(&admin, &business);
+
+    // Upload invoice to trigger notification
+    let invoice_id = client.upload_invoice(
+        &business,
+        &1000,
+        &currency,
+        &due_date,
+        &String::from_str(&env, "Test invoice"),
+    );
+
+    // Get notification stats
+    let stats = client.get_user_notification_stats(&business);
+
+    // Verify stats - check that notifications were created
+    assert!(stats.total_sent >= 0);
+    assert!(stats.total_delivered >= 0);
+    assert!(stats.total_read >= 0);
+    assert!(stats.total_failed >= 0);
+}
+
+#[test]
+fn test_overdue_invoice_notifications() {
+    let env = Env::default();
+    let contract_id = env.register_contract(None, QuickLendXContract);
+    let client = QuickLendXContractClient::new(&env, &contract_id);
+
+    let business = Address::generate(&env);
+    let investor = Address::generate(&env);
+    let admin = Address::generate(&env);
+    let currency = Address::generate(&env);
+
+    // Set up admin and verify business
+    client.set_admin(&admin);
+    env.mock_all_auths();
+    client.submit_kyc_application(&business, &String::from_str(&env, "KYC data"));
+    client.verify_business(&admin, &business);
+
+    // Create invoice with future due date first
+    let future_due_date = env.ledger().timestamp() + 86400;
+    let invoice_id = client.store_invoice(
+        &business,
+        &1000,
+        &currency,
+        &future_due_date,
+        &String::from_str(&env, "Test invoice"),
+    );
+
+    // Verify and fund the invoice
+    client.verify_invoice(&invoice_id);
+    let bid_id = client.place_bid(&investor, &invoice_id, &1000, &1100);
+    client.accept_bid(&invoice_id, &bid_id);
+
+    // Check for overdue invoices (this will check current time vs due dates)
+    let overdue_count = client.check_overdue_invoices();
+
+    // Verify notifications were sent to both parties
+    let business_notifications = client.get_user_notifications(&business);
+    let investor_notifications = client.get_user_notifications(&investor);
+
+    // Both business and investor should have notifications from previous actions
+    assert!(business_notifications.len() > 0);
+    assert!(investor_notifications.len() > 0);
+
+    // The overdue check function should complete successfully
+    assert!(overdue_count >= 0);
 }