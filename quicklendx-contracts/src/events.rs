<<<<<<< HEAD
use crate::invoice::Invoice;
use soroban_sdk::{symbol_short, Env};
=======
use soroban_sdk::{Env, symbol_short, Address, BytesN};
use crate::invoice::Invoice;
use crate::payments::{Escrow, EscrowStatus};
>>>>>>> 36928302

pub fn emit_invoice_uploaded(env: &Env, invoice: &Invoice) {
    env.events().publish(
        (symbol_short!("inv_up"),),
        (
            invoice.id.clone(),
            invoice.business.clone(),
            invoice.amount,
            invoice.currency.clone(),
            invoice.due_date,
        ),
    );
}

pub fn emit_invoice_verified(env: &Env, invoice: &Invoice) {
    env.events().publish(
        (symbol_short!("inv_ver"),),
        (invoice.id.clone(), invoice.business.clone()),
    );
}

pub fn emit_invoice_settled(
    env: &Env,
    invoice: &crate::invoice::Invoice,
    investor_return: i128,
    platform_fee: i128,
) {
    env.events().publish(
        (symbol_short!("inv_set"),),
        (
            invoice.id.clone(),
            invoice.business.clone(),
            investor_return,
            platform_fee,
        ),
    );
}

pub fn emit_invoice_defaulted(env: &Env, invoice: &crate::invoice::Invoice) {
    env.events().publish(
        (symbol_short!("inv_def"),),
        (invoice.id.clone(), invoice.business.clone()),
    );
<<<<<<< HEAD
=======
}

/// Emit event when escrow is created
pub fn emit_escrow_created(env: &Env, escrow: &Escrow) {
    env.events().publish(
        (symbol_short!("esc_cr"),),
        (
            escrow.escrow_id.clone(),
            escrow.invoice_id.clone(),
            escrow.investor.clone(),
            escrow.business.clone(),
            escrow.amount,
        ),
    );
}

/// Emit event when escrow funds are released to business
pub fn emit_escrow_released(env: &Env, escrow_id: &BytesN<32>, invoice_id: &BytesN<32>, business: &Address, amount: i128) {
    env.events().publish(
        (symbol_short!("esc_rel"),),
        (escrow_id.clone(), invoice_id.clone(), business.clone(), amount),
    );
}

/// Emit event when escrow funds are refunded to investor
pub fn emit_escrow_refunded(env: &Env, escrow_id: &BytesN<32>, invoice_id: &BytesN<32>, investor: &Address, amount: i128) {
    env.events().publish(
        (symbol_short!("esc_ref"),),
        (escrow_id.clone(), invoice_id.clone(), investor.clone(), amount),
    );
}

/// Emit event when escrow status changes
pub fn emit_escrow_status_changed(env: &Env, escrow_id: &BytesN<32>, old_status: EscrowStatus, new_status: EscrowStatus) {
    env.events().publish(
        (symbol_short!("esc_st"),),
        (escrow_id.clone(), old_status, new_status),
    );
>>>>>>> 36928302
}<|MERGE_RESOLUTION|>--- conflicted
+++ resolved
@@ -1,11 +1,6 @@
-<<<<<<< HEAD
-use crate::invoice::Invoice;
-use soroban_sdk::{symbol_short, Env};
-=======
 use soroban_sdk::{Env, symbol_short, Address, BytesN};
 use crate::invoice::Invoice;
 use crate::payments::{Escrow, EscrowStatus};
->>>>>>> 36928302
 
 pub fn emit_invoice_uploaded(env: &Env, invoice: &Invoice) {
     env.events().publish(
@@ -49,8 +44,6 @@
         (symbol_short!("inv_def"),),
         (invoice.id.clone(), invoice.business.clone()),
     );
-<<<<<<< HEAD
-=======
 }
 
 /// Emit event when escrow is created
@@ -89,5 +82,4 @@
         (symbol_short!("esc_st"),),
         (escrow_id.clone(), old_status, new_status),
     );
->>>>>>> 36928302
 }