--- conflicted
+++ resolved
@@ -43,7 +43,7 @@
                     "storage": [
                       {
                         "key": {
-                          "bytes": "0000000000000000000000000000000000000000000000000000000000000000"
+                          "bytes": "1a4e000000000000000000000000000000004e4e4e4e4e4e4e4e4e4e4e4e4e4e"
                         },
                         "val": {
                           "map": [
@@ -126,7 +126,7 @@
                                 "symbol": "id"
                               },
                               "val": {
-                                "bytes": "0000000000000000000000000000000000000000000000000000000000000000"
+                                "bytes": "1a4e000000000000000000000000000000004e4e4e4e4e4e4e4e4e4e4e4e4e4e"
                               }
                             },
                             {
@@ -174,8 +174,6 @@
                       },
                       {
                         "key": {
-<<<<<<< HEAD
-=======
                           "symbol": "inv_cnt"
                         },
                         "val": {
@@ -184,22 +182,18 @@
                       },
                       {
                         "key": {
->>>>>>> 36928302
                           "symbol": "pending"
                         },
                         "val": {
                           "vec": [
                             {
-                              "bytes": "0000000000000000000000000000000000000000000000000000000000000000"
+                              "bytes": "1a4e000000000000000000000000000000004e4e4e4e4e4e4e4e4e4e4e4e4e4e"
                             }
                           ]
                         }
                       },
                       {
                         "key": {
-<<<<<<< HEAD
-                          "address": "CAAAAAAAAAAAAAAAAAAAAAAAAAAAAAAAAAAAAAAAAAAAAAAAAAAAFCT4"
-=======
                           "vec": [
                             {
                               "symbol": "business"
@@ -208,12 +202,11 @@
                               "address": "CAAAAAAAAAAAAAAAAAAAAAAAAAAAAAAAAAAAAAAAAAAAAAAAAAAAFCT4"
                             }
                           ]
->>>>>>> 36928302
                         },
                         "val": {
                           "vec": [
                             {
-                              "bytes": "0000000000000000000000000000000000000000000000000000000000000000"
+                              "bytes": "1a4e000000000000000000000000000000004e4e4e4e4e4e4e4e4e4e4e4e4e4e"
                             }
                           ]
                         }
