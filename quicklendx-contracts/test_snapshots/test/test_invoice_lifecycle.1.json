{
  "generators": {
    "address": 3,
    "nonce": 0
  },
  "auth": [
    [],
    [],
    [],
    [],
    [],
    [],
    []
  ],
  "ledger": {
    "protocol_version": 22,
    "sequence_number": 0,
    "timestamp": 0,
    "network_id": "0000000000000000000000000000000000000000000000000000000000000000",
    "base_reserve": 0,
    "min_persistent_entry_ttl": 4096,
    "min_temp_entry_ttl": 16,
    "max_entry_ttl": 6312000,
    "ledger_entries": [
      [
        {
          "contract_data": {
            "contract": "CAAAAAAAAAAAAAAAAAAAAAAAAAAAAAAAAAAAAAAAAAAAAAAAAAAAD2KM",
            "key": "ledger_key_contract_instance",
            "durability": "persistent"
          }
        },
        [
          {
            "last_modified_ledger_seq": 0,
            "data": {
              "contract_data": {
                "ext": "v0",
                "contract": "CAAAAAAAAAAAAAAAAAAAAAAAAAAAAAAAAAAAAAAAAAAAAAAAAAAAD2KM",
                "key": "ledger_key_contract_instance",
                "durability": "persistent",
                "val": {
                  "contract_instance": {
                    "executable": {
                      "wasm": "e3b0c44298fc1c149afbf4c8996fb92427ae41e4649b934ca495991b7852b855"
                    },
                    "storage": [
                      {
                        "key": {
                          "bytes": "0000000000000000000000000000000000000000000000000000000000000000"
                        },
                        "val": {
                          "map": [
                            {
                              "key": {
                                "symbol": "amount"
                              },
                              "val": {
                                "i128": {
                                  "hi": 0,
                                  "lo": 1000
                                }
                              }
                            },
                            {
                              "key": {
                                "symbol": "average_rating"
                              },
                              "val": "void"
                            },
                            {
                              "key": {
                                "symbol": "business"
                              },
                              "val": {
                                "address": "CAAAAAAAAAAAAAAAAAAAAAAAAAAAAAAAAAAAAAAAAAAAAAAAAAAAFCT4"
                              }
                            },
                            {
                              "key": {
                                "symbol": "created_at"
                              },
                              "val": {
                                "u64": 0
                              }
                            },
                            {
                              "key": {
                                "symbol": "currency"
                              },
                              "val": {
                                "address": "CAAAAAAAAAAAAAAAAAAAAAAAAAAAAAAAAAAAAAAAAAAAAAAAAAAAHK3M"
                              }
                            },
                            {
                              "key": {
                                "symbol": "description"
                              },
                              "val": {
                                "string": "Test invoice"
                              }
                            },
                            {
                              "key": {
                                "symbol": "due_date"
                              },
                              "val": {
                                "u64": 86400
                              }
                            },
                            {
                              "key": {
                                "symbol": "funded_amount"
                              },
                              "val": {
                                "i128": {
                                  "hi": 0,
                                  "lo": 0
                                }
                              }
                            },
                            {
                              "key": {
                                "symbol": "funded_at"
                              },
                              "val": "void"
                            },
                            {
                              "key": {
                                "symbol": "id"
                              },
                              "val": {
                                "bytes": "0000000000000000000000000000000000000000000000000000000000000000"
                              }
                            },
                            {
                              "key": {
                                "symbol": "investor"
                              },
                              "val": "void"
                            },
                            {
                              "key": {
                                "symbol": "ratings"
                              },
                              "val": {
                                "vec": []
                              }
                            },
                            {
                              "key": {
                                "symbol": "settled_at"
                              },
                              "val": {
                                "u64": 0
                              }
                            },
                            {
                              "key": {
                                "symbol": "status"
                              },
                              "val": {
                                "vec": [
                                  {
                                    "symbol": "Paid"
                                  }
                                ]
                              }
                            },
                            {
                              "key": {
                                "symbol": "total_ratings"
                              },
                              "val": {
                                "u32": 0
                              }
                            }
                          ]
                        }
                      },
                      {
                        "key": {
                          "bytes": "ad1f00000000000000000000000000000000000000001f1f1f1f1f1f1f1f1f1f"
                        },
                        "val": {
                          "map": [
                            {
                              "key": {
                                "symbol": "actor"
                              },
                              "val": {
                                "address": "CAAAAAAAAAAAAAAAAAAAAAAAAAAAAAAAAAAAAAAAAAAAAAAAAAAAFCT4"
                              }
                            },
                            {
                              "key": {
                                "symbol": "additional_data"
                              },
                              "val": {
                                "string": "Test invoice"
                              }
                            },
                            {
                              "key": {
                                "symbol": "amount"
                              },
                              "val": {
                                "i128": {
                                  "hi": 0,
                                  "lo": 1000
                                }
                              }
                            },
                            {
                              "key": {
                                "symbol": "audit_id"
                              },
                              "val": {
                                "bytes": "ad1f00000000000000000000000000000000000000001f1f1f1f1f1f1f1f1f1f"
                              }
                            },
                            {
                              "key": {
                                "symbol": "block_height"
                              },
                              "val": {
                                "u32": 0
                              }
                            },
                            {
                              "key": {
                                "symbol": "invoice_id"
                              },
                              "val": {
                                "bytes": "0000000000000000000000000000000000000000000000000000000000000000"
                              }
                            },
                            {
                              "key": {
                                "symbol": "new_value"
                              },
                              "val": {
                                "string": "Invoice created"
                              }
                            },
                            {
                              "key": {
                                "symbol": "old_value"
                              },
                              "val": "void"
                            },
                            {
                              "key": {
                                "symbol": "operation"
                              },
                              "val": {
                                "vec": [
                                  {
                                    "symbol": "InvoiceCreated"
                                  }
                                ]
                              }
                            },
                            {
                              "key": {
                                "symbol": "timestamp"
                              },
                              "val": {
                                "u64": 0
                              }
                            },
                            {
                              "key": {
                                "symbol": "transaction_hash"
                              },
                              "val": "void"
                            }
                          ]
                        }
                      },
                      {
                        "key": {
                          "bytes": "ad1f000000000000000000000000000000000000000120202020202020202020"
                        },
                        "val": {
                          "map": [
                            {
                              "key": {
                                "symbol": "actor"
                              },
                              "val": {
                                "address": "CAAAAAAAAAAAAAAAAAAAAAAAAAAAAAAAAAAAAAAAAAAAAAAAAAAAFCT4"
                              }
                            },
                            {
                              "key": {
                                "symbol": "additional_data"
                              },
                              "val": "void"
                            },
                            {
                              "key": {
                                "symbol": "amount"
                              },
                              "val": "void"
                            },
                            {
                              "key": {
                                "symbol": "audit_id"
                              },
                              "val": {
                                "bytes": "ad1f000000000000000000000000000000000000000120202020202020202020"
                              }
                            },
                            {
                              "key": {
                                "symbol": "block_height"
                              },
                              "val": {
                                "u32": 0
                              }
                            },
                            {
                              "key": {
                                "symbol": "invoice_id"
                              },
                              "val": {
                                "bytes": "0000000000000000000000000000000000000000000000000000000000000000"
                              }
                            },
                            {
                              "key": {
                                "symbol": "new_value"
                              },
                              "val": {
                                "string": "Status updated"
                              }
                            },
                            {
                              "key": {
                                "symbol": "old_value"
                              },
                              "val": {
                                "string": "Status changed"
                              }
                            },
                            {
                              "key": {
                                "symbol": "operation"
                              },
                              "val": {
                                "vec": [
                                  {
                                    "symbol": "InvoiceStatusChanged"
                                  }
                                ]
                              }
                            },
                            {
                              "key": {
                                "symbol": "timestamp"
                              },
                              "val": {
                                "u64": 0
                              }
                            },
                            {
                              "key": {
                                "symbol": "transaction_hash"
                              },
                              "val": "void"
                            }
                          ]
                        }
                      },
                      {
                        "key": {
                          "bytes": "ad1f000000000000000000000000000000000000000221212121212121212121"
                        },
                        "val": {
                          "map": [
                            {
                              "key": {
                                "symbol": "actor"
                              },
                              "val": {
                                "address": "CAAAAAAAAAAAAAAAAAAAAAAAAAAAAAAAAAAAAAAAAAAAAAAAAAAAFCT4"
                              }
                            },
                            {
                              "key": {
                                "symbol": "additional_data"
                              },
                              "val": "void"
                            },
                            {
                              "key": {
                                "symbol": "amount"
                              },
                              "val": "void"
                            },
                            {
                              "key": {
                                "symbol": "audit_id"
                              },
                              "val": {
                                "bytes": "ad1f000000000000000000000000000000000000000221212121212121212121"
                              }
                            },
                            {
                              "key": {
                                "symbol": "block_height"
                              },
                              "val": {
                                "u32": 0
                              }
                            },
                            {
                              "key": {
                                "symbol": "invoice_id"
                              },
                              "val": {
                                "bytes": "0000000000000000000000000000000000000000000000000000000000000000"
                              }
                            },
                            {
                              "key": {
                                "symbol": "new_value"
                              },
                              "val": {
                                "string": "Status updated"
                              }
                            },
                            {
                              "key": {
                                "symbol": "old_value"
                              },
                              "val": {
                                "string": "Status changed"
                              }
                            },
                            {
                              "key": {
                                "symbol": "operation"
                              },
                              "val": {
                                "vec": [
                                  {
                                    "symbol": "InvoiceStatusChanged"
                                  }
                                ]
                              }
                            },
                            {
                              "key": {
                                "symbol": "timestamp"
                              },
                              "val": {
                                "u64": 0
                              }
                            },
                            {
                              "key": {
                                "symbol": "transaction_hash"
                              },
                              "val": "void"
                            }
                          ]
                        }
                      },
                      {
                        "key": {
                          "symbol": "aud_cnt"
                        },
                        "val": {
                          "u64": 3
                        }
                      },
                      {
                        "key": {
                          "symbol": "inv_cnt"
                        },
                        "val": {
                          "u32": 1
                        }
                      },
                      {
                        "key": {
                          "symbol": "paid"
                        },
                        "val": {
                          "vec": [
                            {
                              "bytes": "0000000000000000000000000000000000000000000000000000000000000000"
                            }
                          ]
                        }
                      },
                      {
                        "key": {
                          "symbol": "pending"
                        },
                        "val": {
                          "vec": []
                        }
                      },
                      {
                        "key": {
                          "symbol": "verified"
                        },
                        "val": {
                          "vec": []
                        }
                      },
                      {
                        "key": {
                          "vec": [
                            {
<<<<<<< HEAD
                              "symbol": "Notification"
                            },
                            {
                              "bytes": "011b4d03dd8c01f1049143cf9c4c817e4b167f1d1b83e5c6f0f10d89ba1e7bce"
=======
                              "symbol": "act_aud"
                            },
                            {
                              "address": "CAAAAAAAAAAAAAAAAAAAAAAAAAAAAAAAAAAAAAAAAAAAAAAAAAAAFCT4"
>>>>>>> 18a13eff
                            }
                          ]
                        },
                        "val": {
<<<<<<< HEAD
                          "map": [
                            {
                              "key": {
                                "symbol": "created_at"
                              },
                              "val": {
                                "u64": 0
                              }
                            },
                            {
                              "key": {
                                "symbol": "delivered_at"
                              },
                              "val": "void"
                            },
                            {
                              "key": {
                                "symbol": "delivery_status"
                              },
                              "val": {
                                "vec": [
                                  {
                                    "symbol": "Pending"
                                  }
                                ]
                              }
                            },
                            {
                              "key": {
                                "symbol": "id"
                              },
                              "val": {
                                "bytes": "011b4d03dd8c01f1049143cf9c4c817e4b167f1d1b83e5c6f0f10d89ba1e7bce"
                              }
                            },
                            {
                              "key": {
                                "symbol": "message"
                              },
                              "val": {
                                "string": "Payment has been received for your invoice"
                              }
                            },
                            {
                              "key": {
                                "symbol": "metadata"
                              },
                              "val": {
                                "map": []
                              }
                            },
                            {
                              "key": {
                                "symbol": "notification_type"
                              },
                              "val": {
                                "vec": [
                                  {
                                    "symbol": "PaymentReceived"
                                  }
                                ]
                              }
                            },
                            {
                              "key": {
                                "symbol": "priority"
                              },
                              "val": {
                                "vec": [
                                  {
                                    "symbol": "High"
                                  }
                                ]
                              }
                            },
                            {
                              "key": {
                                "symbol": "read_at"
                              },
                              "val": "void"
                            },
                            {
                              "key": {
                                "symbol": "recipient"
                              },
                              "val": {
                                "address": "CAAAAAAAAAAAAAAAAAAAAAAAAAAAAAAAAAAAAAAAAAAAAAAAAAAAFCT4"
                              }
                            },
                            {
                              "key": {
                                "symbol": "related_invoice_id"
                              },
                              "val": {
                                "bytes": "1a4e000000000000000000000000000000004e4e4e4e4e4e4e4e4e4e4e4e4e4e"
                              }
                            },
                            {
                              "key": {
                                "symbol": "title"
                              },
                              "val": {
                                "string": "Payment Received"
                              }
                            }
                          ]
                        }
                      },
                      {
                        "key": {
                          "vec": [
                            {
                              "symbol": "UserNotifications"
                            },
                            {
                              "address": "CAAAAAAAAAAAAAAAAAAAAAAAAAAAAAAAAAAAAAAAAAAAAAAAAAAAFCT4"
                            }
                          ]
                        },
                        "val": {
                          "vec": [
                            {
                              "bytes": "011b4d03dd8c01f1049143cf9c4c817e4b167f1d1b83e5c6f0f10d89ba1e7bce"
                            },
                            {
                              "bytes": "011b4d03dd8c01f1049143cf9c4c817e4b167f1d1b83e5c6f0f10d89ba1e7bce"
=======
                          "vec": [
                            {
                              "bytes": "ad1f00000000000000000000000000000000000000001f1f1f1f1f1f1f1f1f1f"
                            },
                            {
                              "bytes": "ad1f000000000000000000000000000000000000000120202020202020202020"
                            },
                            {
                              "bytes": "ad1f000000000000000000000000000000000000000221212121212121212121"
>>>>>>> 18a13eff
                            }
                          ]
                        }
                      },
                      {
                        "key": {
                          "vec": [
                            {
                              "symbol": "business"
                            },
                            {
                              "address": "CAAAAAAAAAAAAAAAAAAAAAAAAAAAAAAAAAAAAAAAAAAAAAAAAAAAFCT4"
                            }
                          ]
                        },
                        "val": {
                          "vec": [
                            {
                              "bytes": "0000000000000000000000000000000000000000000000000000000000000000"
                            }
                          ]
                        }
                      },
                      {
                        "key": {
                          "vec": [
                            {
                              "symbol": "inv_aud"
                            },
                            {
                              "bytes": "0000000000000000000000000000000000000000000000000000000000000000"
                            }
                          ]
                        },
                        "val": {
                          "vec": [
                            {
                              "bytes": "ad1f00000000000000000000000000000000000000001f1f1f1f1f1f1f1f1f1f"
                            },
                            {
                              "bytes": "ad1f000000000000000000000000000000000000000120202020202020202020"
                            },
                            {
                              "bytes": "ad1f000000000000000000000000000000000000000221212121212121212121"
                            }
                          ]
                        }
                      },
                      {
                        "key": {
                          "vec": [
                            {
                              "symbol": "op_aud"
                            },
                            {
                              "vec": [
                                {
                                  "symbol": "InvoiceCreated"
                                }
                              ]
                            }
                          ]
                        },
                        "val": {
                          "vec": [
                            {
                              "bytes": "ad1f00000000000000000000000000000000000000001f1f1f1f1f1f1f1f1f1f"
                            }
                          ]
                        }
                      },
                      {
                        "key": {
                          "vec": [
                            {
                              "symbol": "op_aud"
                            },
                            {
                              "vec": [
                                {
                                  "symbol": "InvoiceStatusChanged"
                                }
                              ]
                            }
                          ]
                        },
                        "val": {
                          "vec": [
                            {
                              "bytes": "ad1f000000000000000000000000000000000000000120202020202020202020"
                            },
                            {
                              "bytes": "ad1f000000000000000000000000000000000000000221212121212121212121"
                            }
                          ]
                        }
                      },
                      {
                        "key": {
                          "vec": [
                            {
                              "symbol": "ts_aud"
                            },
                            {
                              "u64": 0
                            }
                          ]
                        },
                        "val": {
                          "vec": [
                            {
                              "bytes": "ad1f00000000000000000000000000000000000000001f1f1f1f1f1f1f1f1f1f"
                            },
                            {
                              "bytes": "ad1f000000000000000000000000000000000000000120202020202020202020"
                            },
                            {
                              "bytes": "ad1f000000000000000000000000000000000000000221212121212121212121"
                            }
                          ]
                        }
                      }
                    ]
                  }
                }
              }
            },
            "ext": "v0"
          },
          4095
        ]
      ],
      [
        {
          "contract_code": {
            "hash": "e3b0c44298fc1c149afbf4c8996fb92427ae41e4649b934ca495991b7852b855"
          }
        },
        [
          {
            "last_modified_ledger_seq": 0,
            "data": {
              "contract_code": {
                "ext": "v0",
                "hash": "e3b0c44298fc1c149afbf4c8996fb92427ae41e4649b934ca495991b7852b855",
                "code": ""
              }
            },
            "ext": "v0"
          },
          4095
        ]
      ]
    ]
  },
  "events": []
}<|MERGE_RESOLUTION|>--- conflicted
+++ resolved
@@ -516,149 +516,14 @@
                         "key": {
                           "vec": [
                             {
-<<<<<<< HEAD
-                              "symbol": "Notification"
-                            },
-                            {
-                              "bytes": "011b4d03dd8c01f1049143cf9c4c817e4b167f1d1b83e5c6f0f10d89ba1e7bce"
-=======
                               "symbol": "act_aud"
                             },
                             {
                               "address": "CAAAAAAAAAAAAAAAAAAAAAAAAAAAAAAAAAAAAAAAAAAAAAAAAAAAFCT4"
->>>>>>> 18a13eff
-                            }
-                          ]
-                        },
-                        "val": {
-<<<<<<< HEAD
-                          "map": [
-                            {
-                              "key": {
-                                "symbol": "created_at"
-                              },
-                              "val": {
-                                "u64": 0
-                              }
-                            },
-                            {
-                              "key": {
-                                "symbol": "delivered_at"
-                              },
-                              "val": "void"
-                            },
-                            {
-                              "key": {
-                                "symbol": "delivery_status"
-                              },
-                              "val": {
-                                "vec": [
-                                  {
-                                    "symbol": "Pending"
-                                  }
-                                ]
-                              }
-                            },
-                            {
-                              "key": {
-                                "symbol": "id"
-                              },
-                              "val": {
-                                "bytes": "011b4d03dd8c01f1049143cf9c4c817e4b167f1d1b83e5c6f0f10d89ba1e7bce"
-                              }
-                            },
-                            {
-                              "key": {
-                                "symbol": "message"
-                              },
-                              "val": {
-                                "string": "Payment has been received for your invoice"
-                              }
-                            },
-                            {
-                              "key": {
-                                "symbol": "metadata"
-                              },
-                              "val": {
-                                "map": []
-                              }
-                            },
-                            {
-                              "key": {
-                                "symbol": "notification_type"
-                              },
-                              "val": {
-                                "vec": [
-                                  {
-                                    "symbol": "PaymentReceived"
-                                  }
-                                ]
-                              }
-                            },
-                            {
-                              "key": {
-                                "symbol": "priority"
-                              },
-                              "val": {
-                                "vec": [
-                                  {
-                                    "symbol": "High"
-                                  }
-                                ]
-                              }
-                            },
-                            {
-                              "key": {
-                                "symbol": "read_at"
-                              },
-                              "val": "void"
-                            },
-                            {
-                              "key": {
-                                "symbol": "recipient"
-                              },
-                              "val": {
-                                "address": "CAAAAAAAAAAAAAAAAAAAAAAAAAAAAAAAAAAAAAAAAAAAAAAAAAAAFCT4"
-                              }
-                            },
-                            {
-                              "key": {
-                                "symbol": "related_invoice_id"
-                              },
-                              "val": {
-                                "bytes": "1a4e000000000000000000000000000000004e4e4e4e4e4e4e4e4e4e4e4e4e4e"
-                              }
-                            },
-                            {
-                              "key": {
-                                "symbol": "title"
-                              },
-                              "val": {
-                                "string": "Payment Received"
-                              }
-                            }
-                          ]
-                        }
-                      },
-                      {
-                        "key": {
-                          "vec": [
-                            {
-                              "symbol": "UserNotifications"
-                            },
-                            {
-                              "address": "CAAAAAAAAAAAAAAAAAAAAAAAAAAAAAAAAAAAAAAAAAAAAAAAAAAAFCT4"
-                            }
-                          ]
-                        },
-                        "val": {
-                          "vec": [
-                            {
-                              "bytes": "011b4d03dd8c01f1049143cf9c4c817e4b167f1d1b83e5c6f0f10d89ba1e7bce"
-                            },
-                            {
-                              "bytes": "011b4d03dd8c01f1049143cf9c4c817e4b167f1d1b83e5c6f0f10d89ba1e7bce"
-=======
+                            }
+                          ]
+                        },
+                        "val": {
                           "vec": [
                             {
                               "bytes": "ad1f00000000000000000000000000000000000000001f1f1f1f1f1f1f1f1f1f"
@@ -668,7 +533,6 @@
                             },
                             {
                               "bytes": "ad1f000000000000000000000000000000000000000221212121212121212121"
->>>>>>> 18a13eff
                             }
                           ]
                         }
