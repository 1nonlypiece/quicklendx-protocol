{
  "generators": {
    "address": 4,
    "nonce": 0
  },
  "auth": [
    [],
    [],
    [],
    [],
    [],
    []
  ],
  "ledger": {
    "protocol_version": 22,
    "sequence_number": 0,
    "timestamp": 0,
    "network_id": "0000000000000000000000000000000000000000000000000000000000000000",
    "base_reserve": 0,
    "min_persistent_entry_ttl": 4096,
    "min_temp_entry_ttl": 16,
    "max_entry_ttl": 6312000,
    "ledger_entries": [
      [
        {
          "contract_data": {
            "contract": "CAAAAAAAAAAAAAAAAAAAAAAAAAAAAAAAAAAAAAAAAAAAAAAAAAAAD2KM",
            "key": "ledger_key_contract_instance",
            "durability": "persistent"
          }
        },
        [
          {
            "last_modified_ledger_seq": 0,
            "data": {
              "contract_data": {
                "ext": "v0",
                "contract": "CAAAAAAAAAAAAAAAAAAAAAAAAAAAAAAAAAAAAAAAAAAAAAAAAAAAD2KM",
                "key": "ledger_key_contract_instance",
                "durability": "persistent",
                "val": {
                  "contract_instance": {
                    "executable": {
                      "wasm": "e3b0c44298fc1c149afbf4c8996fb92427ae41e4649b934ca495991b7852b855"
                    },
                    "storage": [
                      {
                        "key": {
                          "bytes": "0000000000000000000000000000000000000000000000000000000000000000"
                        },
                        "val": {
                          "map": [
                            {
                              "key": {
                                "symbol": "amount"
                              },
                              "val": {
                                "i128": {
                                  "hi": 0,
                                  "lo": 1000
                                }
                              }
                            },
                            {
                              "key": {
                                "symbol": "average_rating"
                              },
                              "val": "void"
                            },
                            {
                              "key": {
                                "symbol": "business"
                              },
                              "val": {
                                "address": "CAAAAAAAAAAAAAAAAAAAAAAAAAAAAAAAAAAAAAAAAAAAAAAAAAAAFCT4"
                              }
                            },
                            {
                              "key": {
                                "symbol": "category"
                              },
                              "val": {
                                "vec": [
                                  {
                                    "symbol": "Services"
                                  }
                                ]
                              }
                            },
                            {
                              "key": {
                                "symbol": "created_at"
                              },
                              "val": {
                                "u64": 0
                              }
                            },
                            {
                              "key": {
                                "symbol": "currency"
                              },
                              "val": {
                                "address": "CAAAAAAAAAAAAAAAAAAAAAAAAAAAAAAAAAAAAAAAAAAAAAAAAAAAITA4"
                              }
                            },
                            {
                              "key": {
                                "symbol": "description"
                              },
                              "val": {
                                "string": "Invoice 1"
                              }
                            },
                            {
                              "key": {
                                "symbol": "dispute"
                              },
                              "val": {
                                "map": [
                                  {
                                    "key": {
                                      "symbol": "created_at"
                                    },
                                    "val": {
                                      "u64": 0
                                    }
                                  },
                                  {
                                    "key": {
                                      "symbol": "created_by"
                                    },
                                    "val": {
                                      "address": "GAAAAAAAAAAAAAAAAAAAAAAAAAAAAAAAAAAAAAAAAAAAAAAAAAAAAWHF"
                                    }
                                  },
                                  {
                                    "key": {
                                      "symbol": "evidence"
                                    },
                                    "val": {
                                      "string": ""
                                    }
                                  },
                                  {
                                    "key": {
                                      "symbol": "reason"
                                    },
                                    "val": {
                                      "string": ""
                                    }
                                  },
                                  {
                                    "key": {
                                      "symbol": "resolution"
                                    },
                                    "val": {
                                      "string": ""
                                    }
                                  },
                                  {
                                    "key": {
                                      "symbol": "resolved_at"
                                    },
                                    "val": {
                                      "u64": 0
                                    }
                                  },
                                  {
                                    "key": {
                                      "symbol": "resolved_by"
                                    },
                                    "val": {
                                      "address": "GAAAAAAAAAAAAAAAAAAAAAAAAAAAAAAAAAAAAAAAAAAAAAAAAAAAAWHF"
                                    }
                                  }
                                ]
                              }
                            },
                            {
                              "key": {
                                "symbol": "dispute_status"
                              },
                              "val": {
                                "vec": [
                                  {
                                    "symbol": "None"
                                  }
                                ]
                              }
                            },
                            {
                              "key": {
                                "symbol": "due_date"
                              },
                              "val": {
                                "u64": 86400
                              }
                            },
                            {
                              "key": {
                                "symbol": "funded_amount"
                              },
                              "val": {
                                "i128": {
                                  "hi": 0,
                                  "lo": 0
                                }
                              }
                            },
                            {
                              "key": {
                                "symbol": "funded_at"
                              },
                              "val": "void"
                            },
                            {
                              "key": {
                                "symbol": "id"
                              },
                              "val": {
                                "bytes": "0000000000000000000000000000000000000000000000000000000000000000"
                              }
                            },
                            {
                              "key": {
                                "symbol": "investor"
                              },
                              "val": "void"
                            },
                            {
                              "key": {
                                "symbol": "ratings"
                              },
                              "val": {
                                "vec": []
                              }
                            },
                            {
                              "key": {
                                "symbol": "settled_at"
                              },
                              "val": "void"
                            },
                            {
                              "key": {
                                "symbol": "status"
                              },
                              "val": {
                                "vec": [
                                  {
                                    "symbol": "Pending"
                                  }
                                ]
                              }
                            },
                            {
                              "key": {
                                "symbol": "tags"
                              },
                              "val": {
                                "vec": []
                              }
                            },
                            {
                              "key": {
                                "symbol": "total_ratings"
                              },
                              "val": {
                                "u32": 0
                              }
                            }
                          ]
                        }
                      },
                      {
                        "key": {
                          "bytes": "0000000000000000000000000000000100000000000000000000000000000000"
                        },
                        "val": {
                          "map": [
                            {
                              "key": {
                                "symbol": "amount"
                              },
                              "val": {
                                "i128": {
                                  "hi": 0,
                                  "lo": 2000
                                }
                              }
                            },
                            {
                              "key": {
                                "symbol": "average_rating"
                              },
                              "val": "void"
                            },
                            {
                              "key": {
                                "symbol": "business"
                              },
                              "val": {
                                "address": "CAAAAAAAAAAAAAAAAAAAAAAAAAAAAAAAAAAAAAAAAAAAAAAAAAAAFCT4"
                              }
                            },
                            {
                              "key": {
                                "symbol": "category"
                              },
                              "val": {
                                "vec": [
                                  {
                                    "symbol": "Services"
                                  }
                                ]
                              }
                            },
                            {
                              "key": {
                                "symbol": "created_at"
                              },
                              "val": {
                                "u64": 0
                              }
                            },
                            {
                              "key": {
                                "symbol": "currency"
                              },
                              "val": {
                                "address": "CAAAAAAAAAAAAAAAAAAAAAAAAAAAAAAAAAAAAAAAAAAAAAAAAAAAITA4"
                              }
                            },
                            {
                              "key": {
                                "symbol": "description"
                              },
                              "val": {
                                "string": "Invoice 2"
                              }
                            },
                            {
                              "key": {
                                "symbol": "dispute"
                              },
                              "val": {
                                "map": [
                                  {
                                    "key": {
                                      "symbol": "created_at"
                                    },
                                    "val": {
                                      "u64": 0
                                    }
                                  },
                                  {
                                    "key": {
                                      "symbol": "created_by"
                                    },
                                    "val": {
                                      "address": "GAAAAAAAAAAAAAAAAAAAAAAAAAAAAAAAAAAAAAAAAAAAAAAAAAAAAWHF"
                                    }
                                  },
                                  {
                                    "key": {
                                      "symbol": "evidence"
                                    },
                                    "val": {
                                      "string": ""
                                    }
                                  },
                                  {
                                    "key": {
                                      "symbol": "reason"
                                    },
                                    "val": {
                                      "string": ""
                                    }
                                  },
                                  {
                                    "key": {
                                      "symbol": "resolution"
                                    },
                                    "val": {
                                      "string": ""
                                    }
                                  },
                                  {
                                    "key": {
                                      "symbol": "resolved_at"
                                    },
                                    "val": {
                                      "u64": 0
                                    }
                                  },
                                  {
                                    "key": {
                                      "symbol": "resolved_by"
                                    },
                                    "val": {
                                      "address": "GAAAAAAAAAAAAAAAAAAAAAAAAAAAAAAAAAAAAAAAAAAAAAAAAAAAAWHF"
                                    }
                                  }
                                ]
                              }
                            },
                            {
                              "key": {
                                "symbol": "dispute_status"
                              },
                              "val": {
                                "vec": [
                                  {
                                    "symbol": "None"
                                  }
                                ]
                              }
                            },
                            {
                              "key": {
                                "symbol": "due_date"
                              },
                              "val": {
                                "u64": 86400
                              }
                            },
                            {
                              "key": {
                                "symbol": "funded_amount"
                              },
                              "val": {
                                "i128": {
                                  "hi": 0,
                                  "lo": 0
                                }
                              }
                            },
                            {
                              "key": {
                                "symbol": "funded_at"
                              },
                              "val": "void"
                            },
                            {
                              "key": {
                                "symbol": "id"
                              },
                              "val": {
                                "bytes": "0000000000000000000000000000000100000000000000000000000000000000"
                              }
                            },
                            {
                              "key": {
                                "symbol": "investor"
                              },
                              "val": "void"
                            },
                            {
                              "key": {
                                "symbol": "ratings"
                              },
                              "val": {
                                "vec": []
                              }
                            },
                            {
                              "key": {
                                "symbol": "settled_at"
                              },
                              "val": "void"
                            },
                            {
                              "key": {
                                "symbol": "status"
                              },
                              "val": {
                                "vec": [
                                  {
                                    "symbol": "Pending"
                                  }
                                ]
                              }
                            },
                            {
                              "key": {
                                "symbol": "tags"
                              },
                              "val": {
<<<<<<< HEAD
                                "vec": []
=======
                                "vec": [
                                  {
                                    "string": "test"
                                  }
                                ]
>>>>>>> 7c3b29d3
                              }
                            },
                            {
                              "key": {
                                "symbol": "total_ratings"
                              },
                              "val": {
                                "u32": 0
                              }
                            }
                          ]
                        }
                      },
                      {
                        "key": {
                          "bytes": "0000000000000000000000000000000200000000000000000000000000000000"
                        },
                        "val": {
                          "map": [
                            {
                              "key": {
                                "symbol": "amount"
                              },
                              "val": {
                                "i128": {
                                  "hi": 0,
                                  "lo": 3000
                                }
                              }
                            },
                            {
                              "key": {
                                "symbol": "average_rating"
                              },
                              "val": "void"
                            },
                            {
                              "key": {
                                "symbol": "business"
                              },
                              "val": {
                                "address": "CAAAAAAAAAAAAAAAAAAAAAAAAAAAAAAAAAAAAAAAAAAAAAAAAAAAHK3M"
                              }
                            },
                            {
                              "key": {
                                "symbol": "category"
                              },
                              "val": {
                                "vec": [
                                  {
                                    "symbol": "Services"
                                  }
                                ]
                              }
                            },
                            {
                              "key": {
                                "symbol": "created_at"
                              },
                              "val": {
                                "u64": 0
                              }
                            },
                            {
                              "key": {
                                "symbol": "currency"
                              },
                              "val": {
                                "address": "CAAAAAAAAAAAAAAAAAAAAAAAAAAAAAAAAAAAAAAAAAAAAAAAAAAAITA4"
                              }
                            },
                            {
                              "key": {
                                "symbol": "description"
                              },
                              "val": {
                                "string": "Invoice 3"
                              }
                            },
                            {
                              "key": {
                                "symbol": "dispute"
                              },
                              "val": {
                                "map": [
                                  {
                                    "key": {
                                      "symbol": "created_at"
                                    },
                                    "val": {
                                      "u64": 0
                                    }
                                  },
                                  {
                                    "key": {
                                      "symbol": "created_by"
                                    },
                                    "val": {
                                      "address": "GAAAAAAAAAAAAAAAAAAAAAAAAAAAAAAAAAAAAAAAAAAAAAAAAAAAAWHF"
                                    }
                                  },
                                  {
                                    "key": {
                                      "symbol": "evidence"
                                    },
                                    "val": {
                                      "string": ""
                                    }
                                  },
                                  {
                                    "key": {
                                      "symbol": "reason"
                                    },
                                    "val": {
                                      "string": ""
                                    }
                                  },
                                  {
                                    "key": {
                                      "symbol": "resolution"
                                    },
                                    "val": {
                                      "string": ""
                                    }
                                  },
                                  {
                                    "key": {
                                      "symbol": "resolved_at"
                                    },
                                    "val": {
                                      "u64": 0
                                    }
                                  },
                                  {
                                    "key": {
                                      "symbol": "resolved_by"
                                    },
                                    "val": {
                                      "address": "GAAAAAAAAAAAAAAAAAAAAAAAAAAAAAAAAAAAAAAAAAAAAAAAAAAAAWHF"
                                    }
                                  }
                                ]
                              }
                            },
                            {
                              "key": {
                                "symbol": "dispute_status"
                              },
                              "val": {
                                "vec": [
                                  {
                                    "symbol": "None"
                                  }
                                ]
                              }
                            },
                            {
                              "key": {
                                "symbol": "due_date"
                              },
                              "val": {
                                "u64": 86400
                              }
                            },
                            {
                              "key": {
                                "symbol": "funded_amount"
                              },
                              "val": {
                                "i128": {
                                  "hi": 0,
                                  "lo": 0
                                }
                              }
                            },
                            {
                              "key": {
                                "symbol": "funded_at"
                              },
                              "val": "void"
                            },
                            {
                              "key": {
                                "symbol": "id"
                              },
                              "val": {
                                "bytes": "0000000000000000000000000000000200000000000000000000000000000000"
                              }
                            },
                            {
                              "key": {
                                "symbol": "investor"
                              },
                              "val": "void"
                            },
                            {
                              "key": {
                                "symbol": "ratings"
                              },
                              "val": {
                                "vec": []
                              }
                            },
                            {
                              "key": {
                                "symbol": "settled_at"
                              },
                              "val": "void"
                            },
                            {
                              "key": {
                                "symbol": "status"
                              },
                              "val": {
                                "vec": [
                                  {
                                    "symbol": "Pending"
                                  }
                                ]
                              }
                            },
                            {
                              "key": {
                                "symbol": "tags"
                              },
                              "val": {
<<<<<<< HEAD
                                "vec": []
=======
                                "vec": [
                                  {
                                    "string": "test"
                                  }
                                ]
>>>>>>> 7c3b29d3
                              }
                            },
                            {
                              "key": {
                                "symbol": "total_ratings"
                              },
                              "val": {
                                "u32": 0
                              }
                            }
                          ]
                        }
                      },
                      {
                        "key": {
                          "bytes": "ad1f00000000000000000000000000000000000000001f1f1f1f1f1f1f1f1f1f"
                        },
                        "val": {
                          "map": [
                            {
                              "key": {
                                "symbol": "actor"
                              },
                              "val": {
                                "address": "CAAAAAAAAAAAAAAAAAAAAAAAAAAAAAAAAAAAAAAAAAAAAAAAAAAAFCT4"
                              }
                            },
                            {
                              "key": {
                                "symbol": "additional_data"
                              },
                              "val": {
                                "string": "Invoice 1"
                              }
                            },
                            {
                              "key": {
                                "symbol": "amount"
                              },
                              "val": {
                                "i128": {
                                  "hi": 0,
                                  "lo": 1000
                                }
                              }
                            },
                            {
                              "key": {
                                "symbol": "audit_id"
                              },
                              "val": {
                                "bytes": "ad1f00000000000000000000000000000000000000001f1f1f1f1f1f1f1f1f1f"
                              }
                            },
                            {
                              "key": {
                                "symbol": "block_height"
                              },
                              "val": {
                                "u32": 0
                              }
                            },
                            {
                              "key": {
                                "symbol": "invoice_id"
                              },
                              "val": {
                                "bytes": "0000000000000000000000000000000000000000000000000000000000000000"
                              }
                            },
                            {
                              "key": {
                                "symbol": "new_value"
                              },
                              "val": {
                                "string": "Invoice created"
                              }
                            },
                            {
                              "key": {
                                "symbol": "old_value"
                              },
                              "val": "void"
                            },
                            {
                              "key": {
                                "symbol": "operation"
                              },
                              "val": {
                                "vec": [
                                  {
                                    "symbol": "InvoiceCreated"
                                  }
                                ]
                              }
                            },
                            {
                              "key": {
                                "symbol": "timestamp"
                              },
                              "val": {
                                "u64": 0
                              }
                            },
                            {
                              "key": {
                                "symbol": "transaction_hash"
                              },
                              "val": "void"
                            }
                          ]
                        }
                      },
                      {
                        "key": {
                          "bytes": "ad1f000000000000000000000000000000000000000120202020202020202020"
                        },
                        "val": {
                          "map": [
                            {
                              "key": {
                                "symbol": "actor"
                              },
                              "val": {
                                "address": "CAAAAAAAAAAAAAAAAAAAAAAAAAAAAAAAAAAAAAAAAAAAAAAAAAAAFCT4"
                              }
                            },
                            {
                              "key": {
                                "symbol": "additional_data"
                              },
                              "val": {
                                "string": "Invoice 2"
                              }
                            },
                            {
                              "key": {
                                "symbol": "amount"
                              },
                              "val": {
                                "i128": {
                                  "hi": 0,
                                  "lo": 2000
                                }
                              }
                            },
                            {
                              "key": {
                                "symbol": "audit_id"
                              },
                              "val": {
                                "bytes": "ad1f000000000000000000000000000000000000000120202020202020202020"
                              }
                            },
                            {
                              "key": {
                                "symbol": "block_height"
                              },
                              "val": {
                                "u32": 0
                              }
                            },
                            {
                              "key": {
                                "symbol": "invoice_id"
                              },
                              "val": {
                                "bytes": "0000000000000000000000000000000100000000000000000000000000000000"
                              }
                            },
                            {
                              "key": {
                                "symbol": "new_value"
                              },
                              "val": {
                                "string": "Invoice created"
                              }
                            },
                            {
                              "key": {
                                "symbol": "old_value"
                              },
                              "val": "void"
                            },
                            {
                              "key": {
                                "symbol": "operation"
                              },
                              "val": {
                                "vec": [
                                  {
                                    "symbol": "InvoiceCreated"
                                  }
                                ]
                              }
                            },
                            {
                              "key": {
                                "symbol": "timestamp"
                              },
                              "val": {
                                "u64": 0
                              }
                            },
                            {
                              "key": {
                                "symbol": "transaction_hash"
                              },
                              "val": "void"
                            }
                          ]
                        }
                      },
                      {
                        "key": {
                          "bytes": "ad1f000000000000000000000000000000000000000221212121212121212121"
                        },
                        "val": {
                          "map": [
                            {
                              "key": {
                                "symbol": "actor"
                              },
                              "val": {
                                "address": "CAAAAAAAAAAAAAAAAAAAAAAAAAAAAAAAAAAAAAAAAAAAAAAAAAAAHK3M"
                              }
                            },
                            {
                              "key": {
                                "symbol": "additional_data"
                              },
                              "val": {
                                "string": "Invoice 3"
                              }
                            },
                            {
                              "key": {
                                "symbol": "amount"
                              },
                              "val": {
                                "i128": {
                                  "hi": 0,
                                  "lo": 3000
                                }
                              }
                            },
                            {
                              "key": {
                                "symbol": "audit_id"
                              },
                              "val": {
                                "bytes": "ad1f000000000000000000000000000000000000000221212121212121212121"
                              }
                            },
                            {
                              "key": {
                                "symbol": "block_height"
                              },
                              "val": {
                                "u32": 0
                              }
                            },
                            {
                              "key": {
                                "symbol": "invoice_id"
                              },
                              "val": {
                                "bytes": "0000000000000000000000000000000200000000000000000000000000000000"
                              }
                            },
                            {
                              "key": {
                                "symbol": "new_value"
                              },
                              "val": {
                                "string": "Invoice created"
                              }
                            },
                            {
                              "key": {
                                "symbol": "old_value"
                              },
                              "val": "void"
                            },
                            {
                              "key": {
                                "symbol": "operation"
                              },
                              "val": {
                                "vec": [
                                  {
                                    "symbol": "InvoiceCreated"
                                  }
                                ]
                              }
                            },
                            {
                              "key": {
                                "symbol": "timestamp"
                              },
                              "val": {
                                "u64": 0
                              }
                            },
                            {
                              "key": {
                                "symbol": "transaction_hash"
                              },
                              "val": "void"
                            }
                          ]
                        }
                      },
                      {
                        "key": {
                          "symbol": "all_aud"
                        },
                        "val": {
                          "vec": [
                            {
                              "bytes": "ad1f00000000000000000000000000000000000000001f1f1f1f1f1f1f1f1f1f"
                            },
                            {
                              "bytes": "ad1f000000000000000000000000000000000000000120202020202020202020"
                            },
                            {
                              "bytes": "ad1f000000000000000000000000000000000000000221212121212121212121"
                            }
                          ]
                        }
                      },
                      {
                        "key": {
                          "symbol": "aud_cnt"
                        },
                        "val": {
                          "u64": 3
                        }
                      },
                      {
                        "key": {
                          "symbol": "inv_cnt"
                        },
                        "val": {
                          "u32": 3
                        }
                      },
                      {
                        "key": {
                          "symbol": "pending"
                        },
                        "val": {
                          "vec": [
                            {
                              "bytes": "0000000000000000000000000000000000000000000000000000000000000000"
                            },
                            {
                              "bytes": "0000000000000000000000000000000100000000000000000000000000000000"
                            },
                            {
                              "bytes": "0000000000000000000000000000000200000000000000000000000000000000"
                            }
                          ]
                        }
                      },
                      {
                        "key": {
                          "vec": [
                            {
                              "symbol": "act_aud"
                            },
                            {
                              "address": "CAAAAAAAAAAAAAAAAAAAAAAAAAAAAAAAAAAAAAAAAAAAAAAAAAAAFCT4"
                            }
                          ]
                        },
                        "val": {
                          "vec": [
                            {
                              "bytes": "ad1f00000000000000000000000000000000000000001f1f1f1f1f1f1f1f1f1f"
                            },
                            {
                              "bytes": "ad1f000000000000000000000000000000000000000120202020202020202020"
                            }
                          ]
                        }
                      },
                      {
                        "key": {
                          "vec": [
                            {
                              "symbol": "act_aud"
                            },
                            {
                              "address": "CAAAAAAAAAAAAAAAAAAAAAAAAAAAAAAAAAAAAAAAAAAAAAAAAAAAHK3M"
                            }
                          ]
                        },
                        "val": {
                          "vec": [
                            {
                              "bytes": "ad1f000000000000000000000000000000000000000221212121212121212121"
                            }
                          ]
                        }
                      },
                      {
                        "key": {
                          "vec": [
                            {
                              "symbol": "business"
                            },
                            {
                              "address": "CAAAAAAAAAAAAAAAAAAAAAAAAAAAAAAAAAAAAAAAAAAAAAAAAAAAFCT4"
                            }
                          ]
                        },
                        "val": {
                          "vec": [
                            {
                              "bytes": "0000000000000000000000000000000000000000000000000000000000000000"
                            },
                            {
                              "bytes": "0000000000000000000000000000000100000000000000000000000000000000"
                            }
                          ]
                        }
                      },
                      {
                        "key": {
                          "vec": [
                            {
                              "symbol": "business"
                            },
                            {
                              "address": "CAAAAAAAAAAAAAAAAAAAAAAAAAAAAAAAAAAAAAAAAAAAAAAAAAAAHK3M"
                            }
                          ]
                        },
                        "val": {
                          "vec": [
                            {
                              "bytes": "0000000000000000000000000000000200000000000000000000000000000000"
                            }
                          ]
                        }
                      },
                      {
                        "key": {
                          "vec": [
                            {
                              "symbol": "inv_aud"
                            },
                            {
                              "bytes": "0000000000000000000000000000000000000000000000000000000000000000"
                            }
                          ]
                        },
                        "val": {
                          "vec": [
                            {
                              "bytes": "ad1f00000000000000000000000000000000000000001f1f1f1f1f1f1f1f1f1f"
                            }
                          ]
                        }
                      },
                      {
                        "key": {
                          "vec": [
                            {
                              "symbol": "inv_aud"
                            },
                            {
                              "bytes": "0000000000000000000000000000000100000000000000000000000000000000"
                            }
                          ]
                        },
                        "val": {
                          "vec": [
                            {
                              "bytes": "ad1f000000000000000000000000000000000000000120202020202020202020"
                            }
                          ]
                        }
                      },
                      {
                        "key": {
                          "vec": [
                            {
                              "symbol": "inv_aud"
                            },
                            {
                              "bytes": "0000000000000000000000000000000200000000000000000000000000000000"
                            }
                          ]
                        },
                        "val": {
                          "vec": [
                            {
                              "bytes": "ad1f000000000000000000000000000000000000000221212121212121212121"
                            }
                          ]
                        }
                      },
                      {
                        "key": {
                          "vec": [
                            {
                              "symbol": "op_aud"
                            },
                            {
                              "vec": [
                                {
                                  "symbol": "InvoiceCreated"
                                }
                              ]
                            }
                          ]
                        },
                        "val": {
                          "vec": [
                            {
                              "bytes": "ad1f00000000000000000000000000000000000000001f1f1f1f1f1f1f1f1f1f"
                            },
                            {
                              "bytes": "ad1f000000000000000000000000000000000000000120202020202020202020"
                            },
                            {
                              "bytes": "ad1f000000000000000000000000000000000000000221212121212121212121"
                            }
                          ]
                        }
                      },
                      {
                        "key": {
                          "vec": [
                            {
                              "symbol": "ts_aud"
                            },
                            {
                              "u64": 0
                            }
                          ]
                        },
                        "val": {
                          "vec": [
                            {
                              "bytes": "ad1f00000000000000000000000000000000000000001f1f1f1f1f1f1f1f1f1f"
                            },
                            {
                              "bytes": "ad1f000000000000000000000000000000000000000120202020202020202020"
                            },
                            {
                              "bytes": "ad1f000000000000000000000000000000000000000221212121212121212121"
                            }
                          ]
                        }
                      }
                    ]
                  }
                }
              }
            },
            "ext": "v0"
          },
          4095
        ]
      ],
      [
        {
          "contract_code": {
            "hash": "e3b0c44298fc1c149afbf4c8996fb92427ae41e4649b934ca495991b7852b855"
          }
        },
        [
          {
            "last_modified_ledger_seq": 0,
            "data": {
              "contract_code": {
                "ext": "v0",
                "hash": "e3b0c44298fc1c149afbf4c8996fb92427ae41e4649b934ca495991b7852b855",
                "code": ""
              }
            },
            "ext": "v0"
          },
          4095
        ]
      ]
    ]
  },
  "events": []
}<|MERGE_RESOLUTION|>--- conflicted
+++ resolved
@@ -486,15 +486,11 @@
                                 "symbol": "tags"
                               },
                               "val": {
-<<<<<<< HEAD
-                                "vec": []
-=======
                                 "vec": [
                                   {
                                     "string": "test"
                                   }
                                 ]
->>>>>>> 7c3b29d3
                               }
                             },
                             {
@@ -722,15 +718,11 @@
                                 "symbol": "tags"
                               },
                               "val": {
-<<<<<<< HEAD
-                                "vec": []
-=======
                                 "vec": [
                                   {
                                     "string": "test"
                                   }
                                 ]
->>>>>>> 7c3b29d3
                               }
                             },
                             {
